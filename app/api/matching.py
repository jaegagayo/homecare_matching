--- conflicted
+++ resolved
@@ -3,18 +3,11 @@
 
 매칭 프로세스:
 1. 수요자 신청 정보로 서비스 요청 위치 DTO 수신
-<<<<<<< HEAD
-2. 서비스 요청 위치 반경 15km 내 요양보호사를 근거리 후보군으로 메모리에 로드
-3. 근거리 후보군 내 요양보호사의 요구조건 비정형 텍스트를 LLM으로 선호조건 변환 후 필터링하여 조건부합 후보군 생성
-4. 조건부합 후보군 내 요양보호사를 대상으로 각 사용자의 위치 간 예상 소요 시간 계산
-5. 계산된 ETA를 정렬하여 ETA 값이 작은 순서대로 5명을 선정하여 최종 후보로 반환
-=======
 2. 선호시간대 필터링: 신청자 선호시간대와 요양보호사 근무시간대 겹침 확인
 3. 서비스 요청 위치 반경 15km 내 요양보호사를 근거리 후보군으로 메모리에 로드
 4. 근거리 후보군 내 요양보호사의 요구조건 비정형 텍스트를 LLM으로 선호조건 변환 후 필터링하여 조건부합 후보군 생성
 5. 조건부합 후보군 내 요양보호사를 대상으로 각 사용자의 위치 간 예상 소요 시간 계산
 6. 계산된 ETA를 정렬하여 ETA 값이 작은 순서대로 5명을 선정하여 최종 후보로 반환
->>>>>>> 82162e97
 """
 
 from fastapi import APIRouter, HTTPException, status
@@ -25,11 +18,6 @@
 
 # 스키마 import
 from ..dto.matching import MatchingRequestDTO, MatchingResponseDTO, MatchedCaregiverDTO, CaregiverForMatchingDTO
-<<<<<<< HEAD
-from ..models.matching import MatchedCaregiver, CaregiverForMatching, LocationInfo
-from ..utils.location_calculator import filter_caregivers_by_distance, calculate_distance_km, calculate_estimated_travel_time
-=======
-# from ..models.matching import MatchedCaregiver
 from ..dto.converting import ConvertNonStructuredDataToStructuredDataRequest
 from ..api.converting import convert_non_structured_data_to_structured_data
 from ..utils.naver_direction import ETACalculator
@@ -54,7 +42,6 @@
         logger.error(f"데이터베이스에서 요양보호사 조회 중 오류: {str(e)}")
         # 오류 발생 시 빈 리스트 반환 (기존 동작 유지)
         return []
->>>>>>> 82162e97
 
 # 로깅 설정
 logging.basicConfig(level=logging.INFO)
@@ -62,12 +49,9 @@
 
 router = APIRouter()
 
-<<<<<<< HEAD
-=======
 # ETA Calculator 인스턴스 생성
 eta_calculator = ETACalculator()
 
->>>>>>> 82162e97
 class MatchingProcessError(Exception):
     """매칭 프로세스 오류"""
     def __init__(self, step: str, message: str, details: Dict[str, Any] = None):
@@ -89,34 +73,6 @@
         
         # 1. 서비스 요청 위치 DTO 수신 검증
         service_location = await validate_service_request(request)
-<<<<<<< HEAD
-        processing_results["request_validation"] = {"status": "success", "location": f"({service_location.y}, {service_location.x})"}
-        logger.info("요청 검증 완료")
-        
-        # 2. 반경 15km 내 요양보호사 근거리 후보군 로드
-        nearby_candidates = await load_nearby_caregivers(service_location, request.candidateCaregivers)
-        processing_results["radius_filtering"] = {"status": "success", "count": len(nearby_candidates)}
-        logger.info(f"반경 필터링 완료: {len(nearby_candidates)}명")
-        
-        if not nearby_candidates:
-            raise MatchingProcessError("radius_filtering", "15km 반경 내 요양보호사가 없습니다", 
-                                     {"radius_km": 15, "request_location": f"({service_location.y}, {service_location.x})"})
-        
-        # 3. LLM 선호조건 변환 및 필터링으로 조건부합 후보군 생성
-        qualified_candidates = await filter_by_preferences(nearby_candidates, request)
-        processing_results["preference_filtering"] = {"status": "success", "count": len(qualified_candidates)}
-        logger.info(f"선호조건 필터링 완료: {len(qualified_candidates)}명")
-        
-        if not qualified_candidates:
-            raise MatchingProcessError("preference_filtering", "선호조건에 맞는 요양보호사가 없습니다",
-                                     {"filtered_count": 0, "original_count": len(nearby_candidates)})
-        
-        # 4. 각 사용자 위치 간 예상 소요 시간 계산
-        eta_calculated_candidates = await calculate_travel_times(qualified_candidates, service_location)
-        processing_results["eta_calculation"] = {"status": "success", "count": len(eta_calculated_candidates)}
-        logger.info(f"ETA 계산 완료: {len(eta_calculated_candidates)}명")
-        
-=======
         processing_results["request_validation"] = {"status": "success", "location": f"({service_location[0]}, {service_location[1]})"}
         logger.info("요청 검증 완료")
         
@@ -161,16 +117,11 @@
         processing_results["eta_calculation"] = {"status": "success", "count": len(eta_calculated_candidates)}
         logger.info(f"ETA 계산 완료: {len(eta_calculated_candidates)}명")
         
->>>>>>> 82162e97
         if not eta_calculated_candidates:
             raise MatchingProcessError("eta_calculation", "ETA 계산에 실패했습니다",
                                      {"calculation_failed_count": len(qualified_candidates)})
         
-<<<<<<< HEAD
-        # 5. ETA 기준 정렬 후 최종 5명 선정
-=======
         # 7. ETA 기준 정렬 후 최종 5명 선정
->>>>>>> 82162e97
         final_matches = await select_final_candidates(eta_calculated_candidates)
         processing_results["final_selection"] = {"status": "success", "count": len(final_matches)}
         logger.info(f"최종 선정 완료: {len(final_matches)}명")
@@ -180,22 +131,13 @@
                                      {"eta_calculated_count": len(eta_calculated_candidates)})
         
         # 응답 DTO 생성
-<<<<<<< HEAD
-        matched_caregiver_dtos = await create_response_dtos(final_matches, request.candidateCaregivers)
-=======
         matched_caregiver_dtos = await create_response_dtos(final_matches, all_caregivers)
->>>>>>> 82162e97
         
         response = MatchingResponseDTO(
             serviceRequestId=request.serviceRequest.serviceRequestId,
             matchedCaregivers=matched_caregiver_dtos,
-<<<<<<< HEAD
-            totalMatches=len(matched_caregiver_dtos),
-            processingResults=processing_results,
-=======
             totalCandidates=len(all_caregivers),
             matchedCount=len(matched_caregiver_dtos),
->>>>>>> 82162e97
             processingTimeMs=int((datetime.now() - start_time).total_seconds() * 1000)
         )
         
@@ -211,119 +153,6 @@
         }
         logger.error(f"{e.step} 실패: {e.message}")
         
-<<<<<<< HEAD
-        raise HTTPException(
-            status_code=status.HTTP_422_UNPROCESSABLE_ENTITY,
-            detail={
-                "error": f"{e.step} failed",
-                "message": e.message,
-                "details": e.details,
-                "processing_results": processing_results
-            }
-        )
-    
-    except Exception as e:
-        logger.error(f"매칭 처리 중 예상치 못한 오류: {str(e)}")
-        raise HTTPException(
-            status_code=status.HTTP_500_INTERNAL_SERVER_ERROR,
-            detail={
-                "error": "Unexpected error during matching",
-                "message": str(e),
-                "processing_results": processing_results
-            }
-        )
-
-async def validate_service_request(request: MatchingRequestDTO) -> LocationInfo:
-    """서비스 요청 위치 DTO 수신 검증"""
-    try:
-        if not request.serviceRequest:
-            raise MatchingProcessError("request_validation", "서비스 요청 정보가 없습니다")
-        
-        if not request.serviceRequest.location:
-            raise MatchingProcessError("request_validation", "서비스 요청 위치 정보가 없습니다")
-        
-        location = request.serviceRequest.location
-        if not isinstance(location.x, (int, float)) or not isinstance(location.y, (int, float)):
-            raise MatchingProcessError("request_validation", "위치 좌표가 유효하지 않습니다", 
-                                     {"x": location.x, "y": location.y})
-        
-        if not (-180 <= location.x <= 180) or not (-90 <= location.y <= 90):
-            raise MatchingProcessError("request_validation", "위치 좌표가 범위를 벗어났습니다",
-                                     {"x": location.x, "y": location.y})
-        
-        return location
-        
-    except Exception as e:
-        raise MatchingProcessError("request_validation", f"요청 검증 중 오류: {str(e)}")
-
-async def load_nearby_caregivers(
-    service_location: LocationInfo, 
-    all_caregivers: List[CaregiverForMatchingDTO]
-) -> List[Tuple[CaregiverForMatching, float]]:
-    """반경 15km 내 요양보호사 근거리 후보군 로드"""
-    try:
-        if not all_caregivers:
-            raise MatchingProcessError("radius_filtering", "요양보호사 후보군이 제공되지 않았습니다")
-        
-        # DTO를 모델로 변환
-        caregivers_models = []
-        for dto in all_caregivers:
-            caregiver_model = CaregiverForMatching(
-                caregiver_id=dto.caregiverId,
-                base_location=dto.baseLocation,
-                career_years=dto.careerYears or 0,
-                work_area=dto.workArea
-            )
-            caregivers_models.append(caregiver_model)
-        
-        # 15km 반경 내 필터링
-        filtered_caregivers = filter_caregivers_by_distance(
-            service_location, 
-            caregivers_models, 
-            radius_km=15.0
-        )
-        
-        logger.info(f"전체 {len(all_caregivers)}명 중 15km 반경 내 {len(filtered_caregivers)}명 필터링")
-        
-        return filtered_caregivers
-        
-    except Exception as e:
-        raise MatchingProcessError("radius_filtering", f"근거리 후보군 로드 중 오류: {str(e)}")
-
-async def filter_by_preferences(
-    nearby_candidates: List[Tuple[CaregiverForMatching, float]], 
-    request: MatchingRequestDTO
-) -> List[Tuple[CaregiverForMatching, float]]:
-    """LLM 선호조건 변환 및 필터링으로 조건부합 후보군 생성"""
-    try:
-        # TODO: PR #22의 LLM 선호조건 변환 로직 연동 예정
-        # 현재는 모든 후보를 통과시킴 (임시)
-        logger.info(f"LLM 선호조건 변환 로직 연동 예정 (PR #22)")
-        logger.info(f"현재는 모든 {len(nearby_candidates)}명을 조건부합 후보군으로 선정")
-        
-        # 임시로 모든 후보를 통과
-        return nearby_candidates
-        
-    except Exception as e:
-        raise MatchingProcessError("preference_filtering", f"선호조건 필터링 중 오류: {str(e)}")
-
-async def calculate_travel_times(
-    qualified_candidates: List[Tuple[CaregiverForMatching, float]], 
-    service_location: LocationInfo
-) -> List[Tuple[CaregiverForMatching, int, float]]:
-    """각 사용자 위치 간 예상 소요 시간 계산"""
-    try:
-        eta_calculated_candidates = []
-        
-        for caregiver, distance_km in qualified_candidates:
-            # TODO: 실제 ETA 계산 로직 구현 예정
-            # 현재는 거리 기반 간단한 계산 사용 (임시)
-            eta_minutes = calculate_estimated_travel_time(distance_km)
-            
-            eta_calculated_candidates.append((caregiver, eta_minutes, distance_km))
-        
-        logger.info(f"{len(eta_calculated_candidates)}명의 ETA 계산 완료")
-=======
         raise HTTPException(
             status_code=status.HTTP_422_UNPROCESSABLE_ENTITY,
             detail={
@@ -588,18 +417,10 @@
         # 로깅으로 ETA 결과 확인
         for i, (caregiver, eta, distance) in enumerate(eta_calculated_candidates, 1):
             logger.info(f"  {i}. {caregiver.caregiverId}: ETA {eta}분 (거리: {distance:.2f}km)")
->>>>>>> 82162e97
         
         return eta_calculated_candidates
         
     except Exception as e:
-<<<<<<< HEAD
-        raise MatchingProcessError("eta_calculation", f"ETA 계산 중 오류: {str(e)}")
-
-async def select_final_candidates(
-    eta_calculated_candidates: List[Tuple[CaregiverForMatching, int, float]]
-) -> List[Tuple[CaregiverForMatching, int, float]]:
-=======
         logger.error(f"ETA 계산 중 오류 발생: {str(e)}")
         # Fallback: 기존 거리 기반 계산
         logger.warning("Fallback으로 거리 기반 ETA 계산 사용")
@@ -615,7 +436,6 @@
 async def select_final_candidates(
     eta_calculated_candidates: List[Tuple[CaregiverForMatchingDTO, int, float]]
 ) -> List[Tuple[CaregiverForMatchingDTO, int, float]]:
->>>>>>> 82162e97
     """ETA 기준 정렬 후 최종 5명 선정"""
     try:
         # ETA 기준 오름차순 정렬
@@ -626,11 +446,7 @@
         
         logger.info(f"ETA 기준 최종 {len(final_candidates)}명 선정")
         for i, (caregiver, eta, distance) in enumerate(final_candidates, 1):
-<<<<<<< HEAD
-            logger.info(f"{i}순위: {caregiver.caregiver_id} (ETA: {eta}분, 거리: {distance:.2f}km)")
-=======
             logger.info(f"{i}순위: {caregiver.caregiverId} (ETA: {eta}분, 거리: {distance:.2f}km)")
->>>>>>> 82162e97
         
         return final_candidates
         
@@ -638,42 +454,14 @@
         raise MatchingProcessError("final_selection", f"최종 후보 선정 중 오류: {str(e)}")
 
 async def create_response_dtos(
-<<<<<<< HEAD
-    final_matches: List[Tuple[CaregiverForMatching, int, float]],
-    original_caregivers: List[CaregiverForMatchingDTO]
-=======
     final_matches: List[Tuple[CaregiverForMatchingDTO, int, float]],
     all_caregivers: List[CaregiverForMatchingDTO]
->>>>>>> 82162e97
 ) -> List[MatchedCaregiverDTO]:
     """최종 매칭 결과를 DTO로 변환"""
     try:
         matched_caregiver_dtos = []
         
         for i, (caregiver, eta_minutes, distance_km) in enumerate(final_matches, 1):
-<<<<<<< HEAD
-            # 원본 요양보호사 DTO 데이터 찾기
-            caregiver_dto = next(
-                (c for c in original_caregivers if c.caregiverId == caregiver.caregiver_id),
-                None
-            )
-            
-            if caregiver_dto:
-                matched_dto = MatchedCaregiverDTO(
-                    caregiverId=caregiver_dto.caregiverId,
-                    availableTimes=caregiver_dto.availableTimes,
-                    address=caregiver_dto.address,
-                    location=caregiver_dto.baseLocation,
-                    matchScore=float(10 - i),  # 1위: 9점, 2위: 8점, ... 5위: 5점
-                    matchReason=f"{i}순위 | ETA {eta_minutes}분 | 거리 {distance_km}km",
-                    distanceKm=distance_km,
-                    estimatedTravelTime=eta_minutes,
-                    career=caregiver_dto.career,
-                    serviceType=caregiver_dto.serviceType,
-                    isVerified=caregiver_dto.isVerified
-                )
-                matched_caregiver_dtos.append(matched_dto)
-=======
             # caregiver는 이미 CaregiverForMatchingDTO이므로 직접 사용
             matched_dto = MatchedCaregiverDTO(
                 caregiverId=caregiver.caregiverId,
@@ -691,7 +479,6 @@
                 serviceType=getattr(caregiver, 'serviceType', None)
             )
             matched_caregiver_dtos.append(matched_dto)
->>>>>>> 82162e97
         
         return matched_caregiver_dtos
         
