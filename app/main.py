from fastapi import FastAPI
import logging
import asyncio
import os
from contextlib import asynccontextmanager
from dotenv import load_dotenv
from .api.matching import router
from .api.converting import router as converting_router
from .grpc_service import serve_grpc

# .env 파일 로드
load_dotenv()

# 로깅 설정
logging.basicConfig(level=logging.INFO)
logger = logging.getLogger(__name__)

# gRPC 서버 태스크를 저장할 변수
grpc_task = None

@asynccontextmanager
async def lifespan(app: FastAPI):
    """FastAPI 앱 시작/종료 시 gRPC 서버도 함께 관리"""
    global grpc_task
    
    # 시작 시 gRPC 서버 실행
    grpc_port = int(os.getenv("GRPC_PORT", 50051))
    logger.info("통합 서버 시작: FastAPI + gRPC")
    grpc_task = asyncio.create_task(serve_grpc(grpc_port))
    
    yield
    
    # 종료 시 gRPC 서버 정리
    if grpc_task:
        logger.info("gRPC 서버 종료 중...")
        grpc_task.cancel()
        try:
            await grpc_task
        except asyncio.CancelledError:
            logger.info("gRPC 서버 종료 완료")

app = FastAPI(
    title="Homecare Matching API", 
    version="1.0.0",
    description="거리 기반 요양보호사 매칭 서비스 (FastAPI + gRPC)",
    lifespan=lifespan
)

app.include_router(router, prefix="/matching", tags=["matching"])
app.include_router(converting_router, prefix="/converting", tags=["converting"])

@app.get("/health-check")
def health():
    """헬스체크 엔드포인트"""
    grpc_port = int(os.getenv("GRPC_PORT", 50051))
    return {
        "status": "ok",
        "message": "Homecare Matching API is running",
        "services": {
<<<<<<< HEAD
            "fastapi": "running",
            "grpc": f"running on port {grpc_port}"
=======
            "fastapi": "running"
>>>>>>> 82162e97
        }
    }

@app.get("/")
def root():
    """루트 엔드포인트"""
    return {
        "name": "Homecare Matching API",
        "version": "1.0.0",
        "description": "거리 기반 요양보호사 매칭 서비스",
        "endpoints": {
            "rest_api": {
                "matching": "/matching/recommend",
                "converting": "/converting/convert",
                "health": "/health-check"
            },
            "grpc": {
                "port": int(os.getenv("GRPC_PORT", 50051)),
                "service": "matching.MatchingService",
                "methods": [
                    "GetMatchingRecommendations",
                    "HealthCheck"
                ]
            }
        }
    }<|MERGE_RESOLUTION|>--- conflicted
+++ resolved
@@ -57,12 +57,7 @@
         "status": "ok",
         "message": "Homecare Matching API is running",
         "services": {
-<<<<<<< HEAD
-            "fastapi": "running",
-            "grpc": f"running on port {grpc_port}"
-=======
             "fastapi": "running"
->>>>>>> 82162e97
         }
     }
 
